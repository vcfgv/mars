--- conflicted
+++ resolved
@@ -35,32 +35,20 @@
 except ImportError:  # pragma: no cover
     sqlalchemy = None
 
-<<<<<<< HEAD
-import mars.tensor as mt
-import mars.dataframe as md
-from mars.config import option_context
-from mars.dataframe.datasource.dataframe import from_pandas as from_pandas_df
-from mars.dataframe.datasource.series import from_pandas as from_pandas_series
-from mars.dataframe.datasource.index import from_pandas as from_pandas_index, from_tileable
-from mars.dataframe.datasource.from_tensor import dataframe_from_tensor, dataframe_from_1d_tileables
-from mars.dataframe.datasource.from_records import from_records
-from mars.tests.core import require_cudf, require_ray
-from mars.utils import arrow_array_to_objects, lazy_import
-
-
-ray = lazy_import('ray')
-=======
+
 from .... import tensor as mt
 from .... import dataframe as md
 from ....config import option_context
-from ....tests.core import require_cudf
-from ....utils import arrow_array_to_objects
+from ....tests.core import require_cudf, require_ray
+from ....utils import arrow_array_to_objects, lazy_import
 from ..dataframe import from_pandas as from_pandas_df
 from ..series import from_pandas as from_pandas_series
 from ..index import from_pandas as from_pandas_index, from_tileable
 from ..from_tensor import dataframe_from_tensor, dataframe_from_1d_tileables
 from ..from_records import from_records
->>>>>>> 35e83a09
+
+
+ray = lazy_import('ray')
 
 
 def test_from_pandas_dataframe_execution(setup):
