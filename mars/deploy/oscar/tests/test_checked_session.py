# Copyright 1999-2021 Alibaba Group Holding Ltd.
#
# Licensed under the Apache License, Version 2.0 (the "License");
# you may not use this file except in compliance with the License.
# You may obtain a copy of the License at
#
#      http://www.apache.org/licenses/LICENSE-2.0
#
# Unless required by applicable law or agreed to in writing, software
# distributed under the License is distributed on an "AS IS" BASIS,
# WITHOUT WARRANTIES OR CONDITIONS OF ANY KIND, either express or implied.
# See the License for the specific language governing permissions and
# limitations under the License.

from typing import Any, Dict

import numpy as np
import pytest

from .... import tensor as mt
from ....config import option_context
from ....core import TileableType, OperandType
from ....services.task.supervisor.tests import CheckedTaskPreprocessor
from ....services.subtask.worker.tests import CheckedSubtaskProcessor
from ..local import _load_config
from ..tests.session import new_test_session, CONFIG_FILE


class FakeCheckedTaskPreprocessor(CheckedTaskPreprocessor):
    def _check_nsplits(self, tiled: TileableType):
        raise RuntimeError("Premeditated")


class FakeCheckedSubtaskProcessor(CheckedSubtaskProcessor):
    def _execute_operand(self, ctx: Dict[str, Any], op: OperandType):
        if self._check_options.get("check_all", True):
            raise RuntimeError("Premeditated")
        else:
            return super()._execute_operand(ctx, op)


@pytest.fixture(scope="module")
def setup():
    with option_context({"show_progress": False}):
        yield


def test_checked_session(setup):
    sess = new_test_session(default=True)

    a = mt.ones((10, 10))
    b = a + 1
    b.execute()

    np.testing.assert_array_equal(sess.fetch(b), np.ones((10, 10)) + 1)

    sess.stop_server()


def test_check_task_preprocessor(setup):
    config = _load_config(CONFIG_FILE)
    config["task"][
        "task_preprocessor_cls"
    ] = "mars.deploy.oscar.tests.test_checked_session.FakeCheckedTaskPreprocessor"

    sess = new_test_session(default=True, config=config)

    a = mt.ones((10, 10))
    b = a + 1

    with pytest.raises(RuntimeError, match="Premeditated"):
        b.execute()

    # test test config
    b.execute(extra_config={"check_nsplits": False})

    sess.stop_server()


def test_check_subtask_processor(setup):
    config = _load_config(CONFIG_FILE)
    config["subtask"][
        "subtask_processor_cls"
    ] = "mars.deploy.oscar.tests.test_checked_session.FakeCheckedSubtaskProcessor"

    sess = new_test_session(default=True, config=config)

    a = mt.ones((10, 10))
    b = a + 1

    with pytest.raises(RuntimeError, match="Premeditated"):
        b.execute()

    # test test config
    b.execute(extra_config={"check_all": False})

<<<<<<< HEAD
    sess.stop_server()


def test_clean_up_and_restore_func(setup):
    config = _load_config(CONFIG_FILE)
    config["task"][
        "task_preprocessor_cls"
    ] = "mars.deploy.oscar.tests.test_checked_session.FuncKeyCheckedTaskPreprocessor"
    config["subtask"][
        "subtask_processor_cls"
    ] = "mars.deploy.oscar.tests.test_checked_session.FuncKeyCheckedSubtaskProcessor"

    sess = new_test_session(default=True, config=config)

    cols = [chr(ord("A") + i) for i in range(10)]
    df_raw = pd.DataFrame(dict((c, [i**2 for i in range(20)]) for c in cols))
    df = md.DataFrame(df_raw, chunk_size=5)

    x_small = pd.Series([i for i in range(10)])
    y_small = pd.Series([i for i in range(10)])
    x_large = pd.Series([i for i in range(10**4)])
    y_large = pd.Series([i for i in range(10**4)])

    def closure_small(z):
        return pd.concat([x_small, y_small], ignore_index=True)

    def closure_large(z):
        return pd.concat([x_large, y_large], ignore_index=True)

    # no need to clean up func, func_key won't be set
    r_small = df.apply(closure_small, axis=1)
    r_small.execute()
    # need to clean up func, func_key will be set
    r_large = df.apply(closure_large, axis=1)
    r_large.execute()

    sess.stop_server()


@pytest.mark.parametrize("multiplier", [1, 3, 4])
def test_clean_up_and_restore_callable(setup, multiplier):
    config = _load_config(CONFIG_FILE)
    config["task"][
        "task_preprocessor_cls"
    ] = "mars.deploy.oscar.tests.test_checked_session.FuncKeyCheckedTaskPreprocessor"
    config["subtask"][
        "subtask_processor_cls"
    ] = "mars.deploy.oscar.tests.test_checked_session.FuncKeyCheckedSubtaskProcessor"

    sess = new_test_session(default=True, config=config)

    cols = [chr(ord("A") + i) for i in range(10)]
    df_raw = pd.DataFrame(dict((c, [i**2 for i in range(20)]) for c in cols))
    df = md.DataFrame(df_raw, chunk_size=5)

    class callable_df:
        __slots__ = "x", "__dict__"

        def __init__(self, multiplier: int = 1):
            self.x = pd.Series([i for i in range(10**multiplier)])
            self.y = pd.Series([i for i in range(10**multiplier)])

        def __call__(self, pdf):
            return pd.concat([self.x, self.y], ignore_index=True)

    cdf = callable_df(multiplier=multiplier)

    r_callable = df.apply(cdf, axis=1)
    r_callable.execute()

=======
>>>>>>> 71b10354
    sess.stop_server()<|MERGE_RESOLUTION|>--- conflicted
+++ resolved
@@ -94,77 +94,4 @@
     # test test config
     b.execute(extra_config={"check_all": False})
 
-<<<<<<< HEAD
-    sess.stop_server()
-
-
-def test_clean_up_and_restore_func(setup):
-    config = _load_config(CONFIG_FILE)
-    config["task"][
-        "task_preprocessor_cls"
-    ] = "mars.deploy.oscar.tests.test_checked_session.FuncKeyCheckedTaskPreprocessor"
-    config["subtask"][
-        "subtask_processor_cls"
-    ] = "mars.deploy.oscar.tests.test_checked_session.FuncKeyCheckedSubtaskProcessor"
-
-    sess = new_test_session(default=True, config=config)
-
-    cols = [chr(ord("A") + i) for i in range(10)]
-    df_raw = pd.DataFrame(dict((c, [i**2 for i in range(20)]) for c in cols))
-    df = md.DataFrame(df_raw, chunk_size=5)
-
-    x_small = pd.Series([i for i in range(10)])
-    y_small = pd.Series([i for i in range(10)])
-    x_large = pd.Series([i for i in range(10**4)])
-    y_large = pd.Series([i for i in range(10**4)])
-
-    def closure_small(z):
-        return pd.concat([x_small, y_small], ignore_index=True)
-
-    def closure_large(z):
-        return pd.concat([x_large, y_large], ignore_index=True)
-
-    # no need to clean up func, func_key won't be set
-    r_small = df.apply(closure_small, axis=1)
-    r_small.execute()
-    # need to clean up func, func_key will be set
-    r_large = df.apply(closure_large, axis=1)
-    r_large.execute()
-
-    sess.stop_server()
-
-
-@pytest.mark.parametrize("multiplier", [1, 3, 4])
-def test_clean_up_and_restore_callable(setup, multiplier):
-    config = _load_config(CONFIG_FILE)
-    config["task"][
-        "task_preprocessor_cls"
-    ] = "mars.deploy.oscar.tests.test_checked_session.FuncKeyCheckedTaskPreprocessor"
-    config["subtask"][
-        "subtask_processor_cls"
-    ] = "mars.deploy.oscar.tests.test_checked_session.FuncKeyCheckedSubtaskProcessor"
-
-    sess = new_test_session(default=True, config=config)
-
-    cols = [chr(ord("A") + i) for i in range(10)]
-    df_raw = pd.DataFrame(dict((c, [i**2 for i in range(20)]) for c in cols))
-    df = md.DataFrame(df_raw, chunk_size=5)
-
-    class callable_df:
-        __slots__ = "x", "__dict__"
-
-        def __init__(self, multiplier: int = 1):
-            self.x = pd.Series([i for i in range(10**multiplier)])
-            self.y = pd.Series([i for i in range(10**multiplier)])
-
-        def __call__(self, pdf):
-            return pd.concat([self.x, self.y], ignore_index=True)
-
-    cdf = callable_df(multiplier=multiplier)
-
-    r_callable = df.apply(cdf, axis=1)
-    r_callable.execute()
-
-=======
->>>>>>> 71b10354
     sess.stop_server()